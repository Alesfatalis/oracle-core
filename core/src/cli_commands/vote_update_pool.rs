use std::convert::{TryFrom, TryInto};

use ergo_lib::{
    chain::{
        ergo_box::box_builder::ErgoBoxCandidateBuilderError,
        transaction::unsigned::UnsignedTransaction,
    },
    ergo_chain_types::{Digest32, DigestNError},
    ergotree_interpreter::sigma_protocol::prover::ContextExtension,
    ergotree_ir::chain::{
        address::Address,
        token::{Token, TokenAmount, TokenId},
    },
    wallet::{
        box_selector::{BoxSelection, BoxSelector, BoxSelectorError, SimpleBoxSelector},
        tx_builder::{TxBuilder, TxBuilderError},
    },
};
use ergo_node_interface::node_interface::NodeError;

use crate::{
    box_kind::{make_local_ballot_box_candidate, BallotBox, BallotBoxWrapper},
    cli_commands::ergo_explorer_transaction_link,
    contracts::ballot::{
        BallotContract, BallotContractError, BallotContractInputs, BallotContractParameters,
    },
    node_interface::{SignTransaction, SubmitTransaction},
    oracle_config::{BASE_FEE, ORACLE_CONFIG},
    oracle_state::{LocalBallotBoxSource, StageError},
    oracle_types::BlockHeight,
    pool_config::{TokenIds, POOL_CONFIG},
    spec_token::SpecToken,
    wallet::{WalletDataError, WalletDataSource},
};
use derive_more::From;
use thiserror::Error;

#[derive(Debug, Error, From)]
pub enum VoteUpdatePoolError {
    #[error("Vote update pool: stage error {0}")]
    StageError(StageError),
    #[error("Vote update pool: ErgoBoxCandidateBuilder error {0}")]
    ErgoBoxCandidateBuilder(ErgoBoxCandidateBuilderError),
    #[error("Vote update pool: node error {0}")]
    Node(NodeError),
    #[error("Vote update pool: box selector error {0}")]
    BoxSelector(BoxSelectorError),
    #[error("Vote update pool: tx builder error {0}")]
    TxBuilder(TxBuilderError),
    #[error("Vote update pool: Node doesn't have a change address set")]
    NoChangeAddressSetInNode,
    #[error("Vote update pool: Ballot token owner address not P2PK")]
    IncorrectBallotTokenOwnerAddress,
    #[error("Vote update pool: IO error {0}")]
    Io(std::io::Error),
    #[error("Vote update pool: Digest32 error {0}")]
    Digest(DigestNError),
    #[error("Vote update pool: Ballot contract error {0}")]
    BallotContract(BallotContractError),
    #[error("WalletData error: {0}")]
    WalletData(WalletDataError),
}

#[allow(clippy::too_many_arguments)]
pub fn vote_update_pool(
    wallet: &dyn WalletDataSource,
    tx_signer: &dyn SignTransaction,
    tx_submit: &dyn SubmitTransaction,
    local_ballot_box_source: &dyn LocalBallotBoxSource,
    new_pool_box_address_hash_str: String,
    reward_token_id_str: String,
    reward_token_amount: u32,
<<<<<<< HEAD
    update_box_creation_height: BlockHeight,
=======
    update_box_creation_height: u32,
    height: u32,
>>>>>>> aa0a79b1
) -> Result<(), VoteUpdatePoolError> {
    let change_network_address = wallet.get_change_address()?;
    let network_prefix = change_network_address.network();
<<<<<<< HEAD
    let height = current_block_height()?;
=======
>>>>>>> aa0a79b1
    let new_pool_box_address_hash = Digest32::try_from(new_pool_box_address_hash_str)?;
    let reward_token_id: TokenId = Digest32::try_from(reward_token_id_str)?.into();
    let unsigned_tx = if let Some(local_ballot_box) = local_ballot_box_source.get_ballot_box()? {
        // Note: the ballot box contains the ballot token, but the box is guarded by the contract,
        // which stipulates that the address in R4 is the 'owner' of the token
        build_tx_with_existing_ballot_box(
            local_ballot_box,
            wallet,
            new_pool_box_address_hash,
            reward_token_id,
            reward_token_amount,
            update_box_creation_height,
            height,
            change_network_address.address(),
        )?
    } else {
        // Ballot token is assumed to be in some unspent box of the node's wallet.
        build_tx_for_first_ballot_box(
            wallet,
            new_pool_box_address_hash,
            reward_token_id,
            reward_token_amount,
            update_box_creation_height,
            ORACLE_CONFIG.oracle_address.address(),
            POOL_CONFIG
                .ballot_box_wrapper_inputs
                .contract_inputs
                .contract_parameters(),
            &POOL_CONFIG.token_ids,
            height,
            change_network_address.address(),
        )?
    };
    println!(
        "YOU WILL BE CASTING A VOTE FOR THE FOLLOWING ITEMS:\
           - Hash of new pool box address: {}\
           - Reward token Id: {}\
           - Reward token amount: {}\n
         TYPE 'YES' TO INITIATE THE TRANSACTION.
        ",
        String::from(new_pool_box_address_hash),
        String::from(reward_token_id),
        reward_token_amount,
    );
    let mut input = String::new();
    std::io::stdin().read_line(&mut input)?;
    if input.trim_end() == "YES" {
        let signed_tx = tx_signer.sign_transaction(&unsigned_tx)?;
        let tx_id_str = tx_submit.submit_transaction(&signed_tx)?;
        println!(
            "Transaction made. Check status here: {}",
            ergo_explorer_transaction_link(tx_id_str, network_prefix)
        );
    } else {
        println!("Aborting the transaction.")
    }
    Ok(())
}

#[allow(clippy::too_many_arguments)]
fn build_tx_with_existing_ballot_box(
    in_ballot_box: BallotBoxWrapper,
    wallet: &dyn WalletDataSource,
    new_pool_box_address_hash: Digest32,
    reward_token_id: TokenId,
    reward_token_amount: u32,
    update_box_creation_height: BlockHeight,
    height: BlockHeight,
    change_address: Address,
) -> Result<UnsignedTransaction, VoteUpdatePoolError> {
    let unspent_boxes = wallet.get_unspent_wallet_boxes()?;
    let reward_token = Token {
        token_id: reward_token_id,
        amount: TokenAmount::try_from(reward_token_amount as u64).unwrap(),
    };
    let ballot_box_candidate = make_local_ballot_box_candidate(
        in_ballot_box.contract(),
        in_ballot_box.ballot_token_owner(),
        update_box_creation_height,
        in_ballot_box.ballot_token(),
        new_pool_box_address_hash,
        reward_token,
        in_ballot_box.get_box().value,
        height,
    )?;
    let box_selector = SimpleBoxSelector::new();
    let selection = box_selector.select(unspent_boxes, *BASE_FEE, &[])?;
    let mut input_boxes = vec![in_ballot_box.get_box().clone()];
    input_boxes.append(selection.boxes.as_vec().clone().as_mut());
    let box_selection = BoxSelection {
        boxes: input_boxes.try_into().unwrap(),
        change_boxes: selection.change_boxes,
    };
    let mut tx_builder = TxBuilder::new(
        box_selection,
        vec![ballot_box_candidate],
        height.0,
        *BASE_FEE,
        change_address,
    );
    // The following context value ensures that `outIndex` in the ballot contract is properly set.
    let ctx_ext = ContextExtension {
        values: vec![(0, 0i32.into())].into_iter().collect(),
    };
    tx_builder.set_context_extension(in_ballot_box.get_box().box_id(), ctx_ext);
    let tx = tx_builder.build()?;
    Ok(tx)
}

#[allow(clippy::too_many_arguments)]
fn build_tx_for_first_ballot_box(
    wallet: &dyn WalletDataSource,
    new_pool_box_address_hash: Digest32,
    reward_token_id: TokenId,
    reward_token_amount: u32,
    update_box_creation_height: BlockHeight,
    ballot_token_owner_address: Address,
    ballot_contract_parameters: &BallotContractParameters,
    token_ids: &TokenIds,
    height: BlockHeight,
    change_address: Address,
) -> Result<UnsignedTransaction, VoteUpdatePoolError> {
    let unspent_boxes = wallet.get_unspent_wallet_boxes()?;
    let out_ballot_box_value = ballot_contract_parameters.min_storage_rent();
    let reward_token = Token {
        token_id: reward_token_id,
        amount: TokenAmount::try_from(reward_token_amount as u64).unwrap(),
    };
    let inputs = BallotContractInputs::build_with(
        ballot_contract_parameters.clone(),
        token_ids.update_nft_token_id.clone(),
    )?;
    let contract = BallotContract::checked_load(&inputs)?;
    let ballot_token = SpecToken {
        token_id: token_ids.ballot_token_id.clone(),
        amount: 1.try_into().unwrap(),
    };
    if let Address::P2Pk(ballot_token_owner) = &ballot_token_owner_address {
        let ballot_box_candidate = make_local_ballot_box_candidate(
            &contract,
            ballot_token_owner.clone(),
            update_box_creation_height,
            ballot_token.clone(),
            new_pool_box_address_hash,
            reward_token,
            out_ballot_box_value,
            height,
        )?;
        let box_selector = SimpleBoxSelector::new();
        let selection_target_balance = out_ballot_box_value.checked_add(&BASE_FEE).unwrap();
        let selection = box_selector.select(
            unspent_boxes,
            selection_target_balance,
            &[ballot_token.into()],
        )?;
        let box_selection = BoxSelection {
            boxes: selection.boxes.as_vec().clone().try_into().unwrap(),
            change_boxes: selection.change_boxes,
        };
        let mut tx_builder = TxBuilder::new(
            box_selection,
            vec![ballot_box_candidate],
            height.0,
            *BASE_FEE,
            change_address,
        );
        // The following context value ensures that `outIndex` in the ballot contract is properly set.
        let ctx_ext = ContextExtension {
            values: vec![(0, 0i32.into())].into_iter().collect(),
        };
        tx_builder.set_context_extension(selection.boxes.first().box_id(), ctx_ext);
        let tx = tx_builder.build()?;
        Ok(tx)
    } else {
        Err(VoteUpdatePoolError::IncorrectBallotTokenOwnerAddress)
    }
}

#[cfg(test)]
mod tests {
    use std::convert::TryInto;

    use ergo_lib::{
        chain::{ergo_state_context::ErgoStateContext, transaction::TxId},
        ergo_chain_types::Digest32,
        ergotree_interpreter::sigma_protocol::private_input::DlogProverInput,
        ergotree_ir::chain::{
            address::{Address, AddressEncoder},
            ergo_box::{box_value::BoxValue, BoxTokens, ErgoBox},
            token::{Token, TokenId},
        },
        wallet::{signing::TransactionContext, Wallet},
    };
    use sigma_test_util::force_any_val;

    use crate::{
        box_kind::{make_local_ballot_box_candidate, BallotBoxWrapper, BallotBoxWrapperInputs},
        contracts::ballot::{BallotContract, BallotContractInputs, BallotContractParameters},
        oracle_config::BASE_FEE,
        oracle_types::{BlockHeight, EpochLength},
        pool_commands::test_utils::{
            find_input_boxes, generate_token_ids, make_wallet_unspent_box, WalletDataMock,
        },
        spec_token::{SpecToken, TokenIdKind},
        wallet::WalletDataSource,
    };

    use super::{build_tx_for_first_ballot_box, build_tx_with_existing_ballot_box};

    #[test]
    fn test_vote_update_pool_no_existing_ballot_box() {
        let ctx = force_any_val::<ErgoStateContext>();
        let height = BlockHeight(ctx.pre_header.height);

        let secret = force_any_val::<DlogProverInput>();
        let new_pool_box_address_hash = force_any_val::<Digest32>();
        let wallet = Wallet::from_secrets(vec![secret.clone().into()]);
        let change_address = AddressEncoder::unchecked_parse_network_address_from_str(
            "9iHyKxXs2ZNLMp9N9gbUT9V8gTbsV7HED1C1VhttMfBUMPDyF7r",
        )
        .unwrap();

        let token_ids = generate_token_ids();
        let ballot_contract_inputs = BallotContractInputs::build_with(
            BallotContractParameters::default(),
            token_ids.update_nft_token_id.clone(),
        )
        .unwrap();

        let ballot_token = Token {
            token_id: token_ids.ballot_token_id.token_id(),
            amount: 1.try_into().unwrap(),
        };
        let wallet_unspent_box = make_wallet_unspent_box(
            secret.public_image(),
            BASE_FEE.checked_mul_u32(100_000_000).unwrap(),
            Some(BoxTokens::from_vec(vec![ballot_token]).unwrap()),
        );
        let wallet_mock = WalletDataMock {
            unspent_boxes: vec![wallet_unspent_box],
            change_address: change_address.clone(),
        };

        let new_reward_token_id = force_any_val::<TokenId>();
        let unsigned_tx = build_tx_for_first_ballot_box(
            &wallet_mock,
            new_pool_box_address_hash,
            new_reward_token_id,
            100_000,
<<<<<<< HEAD
            BlockHeight(height.0 - 3), // TODO: should BlockHeight implement Sub for arbitrary units?
            AddressEncoder::new(network_prefix)
                .parse_address_from_str("9iHyKxXs2ZNLMp9N9gbUT9V8gTbsV7HED1C1VhttMfBUMPDyF7r")
                .unwrap(),
=======
            height - 3,
            change_address.address(),
>>>>>>> aa0a79b1
            ballot_contract_inputs.contract_parameters(),
            &token_ids,
            height,
            change_address.address(),
        )
        .unwrap();

        let tx_context = TransactionContext::new(
            unsigned_tx.clone(),
            find_input_boxes(unsigned_tx, wallet_mock.get_unspent_wallet_boxes().unwrap()),
            Vec::new(),
        )
        .unwrap();

        let _signed_tx = wallet.sign_transaction(tx_context, &ctx, None).unwrap();
    }

    #[test]
    fn test_vote_update_pool_with_existing_ballot_box() {
        let ctx = force_any_val::<ErgoStateContext>();
        let height = BlockHeight(ctx.pre_header.height);

        let secret = force_any_val::<DlogProverInput>();
        let new_pool_box_address_hash = force_any_val::<Digest32>();
        let wallet = Wallet::from_secrets(vec![secret.clone().into()]);
        let change_address = AddressEncoder::unchecked_parse_network_address_from_str(
            "9iHyKxXs2ZNLMp9N9gbUT9V8gTbsV7HED1C1VhttMfBUMPDyF7r",
        )
        .unwrap();

        let ballot_contract_parameters = BallotContractParameters::default();
        let token_ids = generate_token_ids();
        let ballot_token = SpecToken {
            token_id: token_ids.ballot_token_id.clone(),
            amount: 1.try_into().unwrap(),
        };
        let inputs = BallotBoxWrapperInputs {
            ballot_token_id: token_ids.ballot_token_id.clone(),
            contract_inputs: BallotContractInputs::build_with(
                ballot_contract_parameters.clone(),
                token_ids.update_nft_token_id.clone(),
            )
            .unwrap(),
        };
        let in_ballot_box = ErgoBox::from_box_candidate(
            &make_local_ballot_box_candidate(
                &BallotContract::checked_load(&inputs.contract_inputs).unwrap(),
                secret.public_image(),
                height - EpochLength(2),
                ballot_token,
                new_pool_box_address_hash,
                Token {
                    token_id: token_ids.reward_token_id.token_id(),
                    amount: 100_000.try_into().unwrap(),
                },
                BoxValue::new(10_000_000).unwrap(),
                height - EpochLength(2),
            )
            .unwrap(),
            force_any_val::<TxId>(),
            0,
        )
        .unwrap();
        let ballot_box = BallotBoxWrapper::new(
            in_ballot_box.clone(),
            &inputs,
            &Address::P2Pk(secret.public_image()),
        )
        .unwrap();
        let wallet_unspent_box = make_wallet_unspent_box(
            secret.public_image(),
            BASE_FEE.checked_mul_u32(100_000_000).unwrap(),
            None,
        );
        let wallet_mock = WalletDataMock {
            unspent_boxes: vec![wallet_unspent_box],
            change_address: change_address.clone(),
        };
        let unsigned_tx = build_tx_with_existing_ballot_box(
            ballot_box,
            &wallet_mock,
            new_pool_box_address_hash,
            token_ids.reward_token_id.token_id(),
            100_000,
            height - EpochLength(3),
            height,
            change_address.address(),
        )
        .unwrap();

        let mut input_boxes = vec![in_ballot_box];
        input_boxes.append(wallet_mock.get_unspent_wallet_boxes().unwrap().as_mut());
        let boxes_to_spend = find_input_boxes(unsigned_tx.clone(), input_boxes);
        assert!(!boxes_to_spend.is_empty());
        let tx_context = TransactionContext::new(unsigned_tx, boxes_to_spend, Vec::new()).unwrap();

        let _signed_tx = wallet.sign_transaction(tx_context, &ctx, None).unwrap();
    }
}<|MERGE_RESOLUTION|>--- conflicted
+++ resolved
@@ -70,19 +70,11 @@
     new_pool_box_address_hash_str: String,
     reward_token_id_str: String,
     reward_token_amount: u32,
-<<<<<<< HEAD
     update_box_creation_height: BlockHeight,
-=======
-    update_box_creation_height: u32,
-    height: u32,
->>>>>>> aa0a79b1
+    height: BlockHeight,
 ) -> Result<(), VoteUpdatePoolError> {
     let change_network_address = wallet.get_change_address()?;
     let network_prefix = change_network_address.network();
-<<<<<<< HEAD
-    let height = current_block_height()?;
-=======
->>>>>>> aa0a79b1
     let new_pool_box_address_hash = Digest32::try_from(new_pool_box_address_hash_str)?;
     let reward_token_id: TokenId = Digest32::try_from(reward_token_id_str)?.into();
     let unsigned_tx = if let Some(local_ballot_box) = local_ballot_box_source.get_ballot_box()? {
@@ -332,15 +324,8 @@
             new_pool_box_address_hash,
             new_reward_token_id,
             100_000,
-<<<<<<< HEAD
             BlockHeight(height.0 - 3), // TODO: should BlockHeight implement Sub for arbitrary units?
-            AddressEncoder::new(network_prefix)
-                .parse_address_from_str("9iHyKxXs2ZNLMp9N9gbUT9V8gTbsV7HED1C1VhttMfBUMPDyF7r")
-                .unwrap(),
-=======
-            height - 3,
             change_address.address(),
->>>>>>> aa0a79b1
             ballot_contract_inputs.contract_parameters(),
             &token_ids,
             height,

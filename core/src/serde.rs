//! Types to allow oracle configuration to convert to and from Serde.

use std::convert::{TryFrom, TryInto};

use derive_more::From;
use ergo_lib::{
    ergo_chain_types::Digest32,
    ergotree_ir::chain::{address::AddressEncoderError, ergo_box::box_value::BoxValueError},
};
use serde::{Deserialize, Serialize};
use thiserror::Error;

use crate::{
    box_kind::{
        BallotBoxWrapperInputs, OracleBoxWrapperInputs, PoolBoxWrapperInputs,
        RefreshBoxWrapperInputs, UpdateBoxWrapperInputs,
    },
    cli_commands::{
        bootstrap::{BootstrapConfig, TokensToMint},
        prepare_update::{UpdateBootstrapConfig, UpdateTokensToMint},
    },
    contracts::{
        ballot::{BallotContractParameters, BallotContractParametersError},
        oracle::{OracleContractParameters, OracleContractParametersError},
        pool::{PoolContractParameters, PoolContractParametersError},
        refresh::{
            RefreshContractParameters, RefreshContractParametersError,
            RefreshContractParametersInputs,
        },
        update::{UpdateContractParameters, UpdateContractParametersError},
    },
    datapoint_source::PredefinedDataPointSource,
<<<<<<< HEAD
    oracle_config::{OracleConfig, OracleConfigError, TokenIds},
    oracle_types::{BlockHeight, EpochLength},
=======
    pool_config::{PoolConfig, PoolConfigError, TokenIds},
    spec_token::TokenIdKind,
>>>>>>> 4e2385d8
};

#[derive(Debug, Clone, Deserialize, Serialize)]
pub(crate) struct PoolConfigSerde {
    data_point_source: Option<PredefinedDataPointSource>,
    oracle_contract_parameters: OracleContractParametersSerde,
    pool_contract_parameters: PoolContractParametersSerde,
    refresh_contract_parameters: RefreshContractParametersSerde,
    update_contract_parameters: UpdateContractParametersSerde,
    ballot_contract_parameters: BallotContractParametersSerde,
    token_ids: TokenIds,
<<<<<<< HEAD
    rescan_height: BlockHeight,
=======
>>>>>>> 4e2385d8
}

#[derive(Debug, Error, From)]
pub enum SerdeConversionError {
    #[error("Serde conversion error: AddressEncoder {0}")]
    AddressEncoder(AddressEncoderError),
    #[error("Pool config error: {0}")]
    PoolConfigError(PoolConfigError),
    #[error("Base16 decode error: {0}")]
    DecodeError(base16::DecodeError),
    #[error("Ballot contract parameter error: {0}")]
    BallotContractParameters(BallotContractParametersError),
    #[error("Oracle contract parameter error: {0}")]
    OracleContractParameters(OracleContractParametersError),
    #[error("Pool contract parameter error: {0}")]
    PoolContractParameters(PoolContractParametersError),
    #[error("Refresh contract parameter error: {0}")]
    RefreshContractParameters(RefreshContractParametersError),
    #[error("Update contract parameter error: {0}")]
    UpdateContractParameters(UpdateContractParametersError),
    #[error("BoxValueError: {0}")]
    BoxValueError(BoxValueError),
}

impl From<PoolConfig> for PoolConfigSerde {
    fn from(c: PoolConfig) -> Self {
        let oracle_contract_parameters = OracleContractParametersSerde::from(
            c.oracle_box_wrapper_inputs
                .contract_inputs
                .contract_parameters()
                .clone(),
        );
        let pool_contract_parameters = PoolContractParametersSerde::from(
            c.pool_box_wrapper_inputs
                .contract_inputs
                .contract_parameters()
                .clone(),
        );
        let refresh_contract_parameters = RefreshContractParametersSerde::from(
            c.refresh_box_wrapper_inputs
                .contract_inputs
                .contract_parameters()
                .clone(),
        );
        let ballot_contract_parameters = BallotContractParametersSerde::from(
            c.ballot_box_wrapper_inputs
                .contract_inputs
                .contract_parameters()
                .clone(),
        );
        let update_contract_parameters = UpdateContractParametersSerde::from(
            c.update_box_wrapper_inputs
                .contract_inputs
                .contract_parameters()
                .clone(),
        );

        PoolConfigSerde {
            oracle_contract_parameters,
            pool_contract_parameters,
            refresh_contract_parameters,
            ballot_contract_parameters,
            update_contract_parameters,
            token_ids: c.token_ids,
            data_point_source: c.data_point_source,
        }
    }
}

impl TryFrom<PoolConfigSerde> for PoolConfig {
    type Error = SerdeConversionError;
    fn try_from(c: PoolConfigSerde) -> Result<Self, Self::Error> {
        let oracle_contract_parameters = OracleContractParameters::checked_load(
            base16::decode(c.oracle_contract_parameters.ergo_tree_bytes.as_str())?,
            c.oracle_contract_parameters.pool_nft_index,
            c.oracle_contract_parameters.min_storage_rent_index,
            c.oracle_contract_parameters.min_storage_rent.try_into()?,
        )?;

        let oracle_box_wrapper_inputs = OracleBoxWrapperInputs::checked_load(
            oracle_contract_parameters.clone(),
            c.token_ids.pool_nft_token_id.clone(),
            c.token_ids.oracle_token_id.clone(),
            c.token_ids.reward_token_id.clone(),
        )
        .map_err(PoolConfigError::from)?;

        let pool_contract_parameters = PoolContractParameters::checked_load(
            base16::decode(c.pool_contract_parameters.ergo_tree_bytes.as_str())?,
            c.pool_contract_parameters.refresh_nft_index,
            c.pool_contract_parameters.update_nft_index,
        )?;

        let refresh_contract_parameters =
            RefreshContractParameters::checked_load(RefreshContractParametersInputs {
                ergo_tree_bytes: base16::decode(
                    c.refresh_contract_parameters.ergo_tree_bytes.as_str(),
                )?,
                pool_nft_index: c.refresh_contract_parameters.pool_nft_index,
                oracle_token_id_index: c.refresh_contract_parameters.oracle_token_id_index,
                min_data_points_index: c.refresh_contract_parameters.min_data_points_index,
                min_data_points: c.refresh_contract_parameters.min_data_points,
                buffer_length_index: c.refresh_contract_parameters.buffer_length_index,
                buffer_length: c.refresh_contract_parameters.buffer_length,
                max_deviation_percent_index: c
                    .refresh_contract_parameters
                    .max_deviation_percent_index,
                max_deviation_percent: c.refresh_contract_parameters.max_deviation_percent,
                epoch_length_index: c.refresh_contract_parameters.epoch_length_index,
                epoch_length: c.refresh_contract_parameters.epoch_length,
            })?;

        let update_contract_parameters = UpdateContractParameters::checked_load(
            base16::decode(c.update_contract_parameters.ergo_tree_bytes.as_str())?,
            c.update_contract_parameters.pool_nft_index,
            c.update_contract_parameters.ballot_token_index,
            c.update_contract_parameters.min_votes_index,
            c.update_contract_parameters.min_votes,
        )?;

        let ballot_contract_parameters = BallotContractParameters::checked_load(
            base16::decode(c.ballot_contract_parameters.ergo_tree_bytes.as_str())?,
            c.ballot_contract_parameters.min_storage_rent.try_into()?,
            c.ballot_contract_parameters.min_storage_rent_index,
            c.ballot_contract_parameters.update_nft_index,
        )?;

        let refresh_box_wrapper_inputs = RefreshBoxWrapperInputs::checked_load(
            refresh_contract_parameters.clone(),
            c.token_ids.oracle_token_id.clone(),
            c.token_ids.pool_nft_token_id.clone(),
            c.token_ids.refresh_nft_token_id.clone(),
        )
        .map_err(PoolConfigError::from)?;

        let pool_box_wrapper_inputs = PoolBoxWrapperInputs::checked_load(
            pool_contract_parameters.clone(),
            c.token_ids.refresh_nft_token_id.clone(),
            c.token_ids.update_nft_token_id.clone(),
            c.token_ids.pool_nft_token_id.clone(),
            c.token_ids.reward_token_id.clone(),
        )
        .map_err(PoolConfigError::from)?;

        let update_box_wrapper_inputs = UpdateBoxWrapperInputs::checked_load(
            update_contract_parameters.clone(),
            c.token_ids.pool_nft_token_id.clone(),
            c.token_ids.ballot_token_id.clone(),
            c.token_ids.update_nft_token_id.clone(),
        )
        .map_err(PoolConfigError::from)?;

        let ballot_box_wrapper_inputs = BallotBoxWrapperInputs::checked_load(
            ballot_contract_parameters.clone(),
            c.token_ids.ballot_token_id.clone(),
            c.token_ids.update_nft_token_id.clone(),
        )
        .map_err(PoolConfigError::from)?;

        Ok(PoolConfig {
            data_point_source: c.data_point_source,
            oracle_box_wrapper_inputs,
            pool_box_wrapper_inputs,
            refresh_box_wrapper_inputs,
            update_box_wrapper_inputs,
            ballot_box_wrapper_inputs,
            token_ids: c.token_ids,
        })
    }
}

/// Used to (de)serialize `BootstrapConfig` instance.
#[derive(Debug, Clone, Serialize, Deserialize)]
pub struct BootstrapConfigSerde {
    pub data_point_source: Option<PredefinedDataPointSource>,
    oracle_contract_parameters: OracleContractParametersSerde,
    refresh_contract_parameters: RefreshContractParametersSerde,
    pool_contract_parameters: PoolContractParametersSerde,
    update_contract_parameters: UpdateContractParametersSerde,
    ballot_contract_parameters: BallotContractParametersSerde,
    tokens_to_mint: TokensToMint,
}

impl From<BootstrapConfig> for BootstrapConfigSerde {
    fn from(c: BootstrapConfig) -> Self {
        BootstrapConfigSerde {
            oracle_contract_parameters: c.oracle_contract_parameters.into(),
            refresh_contract_parameters: RefreshContractParametersSerde::from(
                c.refresh_contract_parameters,
            ),
            pool_contract_parameters: PoolContractParametersSerde::from(c.pool_contract_parameters),
            update_contract_parameters: UpdateContractParametersSerde::from(
                c.update_contract_parameters,
            ),
            ballot_contract_parameters: BallotContractParametersSerde::from(
                c.ballot_contract_parameters,
            ),
            tokens_to_mint: c.tokens_to_mint,
            data_point_source: c.data_point_source,
        }
    }
}

impl TryFrom<BootstrapConfigSerde> for BootstrapConfig {
    type Error = SerdeConversionError;

    fn try_from(c: BootstrapConfigSerde) -> Result<Self, Self::Error> {
        let pool_contract_parameters = PoolContractParameters::checked_load(
            base16::decode(c.pool_contract_parameters.ergo_tree_bytes.as_str())?,
            c.pool_contract_parameters.refresh_nft_index,
            c.pool_contract_parameters.update_nft_index,
        )?;
        let refresh_contract_parameters =
            RefreshContractParameters::build_with(RefreshContractParametersInputs {
                ergo_tree_bytes: base16::decode(
                    c.refresh_contract_parameters.ergo_tree_bytes.as_str(),
                )?,
                pool_nft_index: c.refresh_contract_parameters.pool_nft_index,
                oracle_token_id_index: c.refresh_contract_parameters.oracle_token_id_index,
                min_data_points_index: c.refresh_contract_parameters.min_data_points_index,
                min_data_points: c.refresh_contract_parameters.min_data_points,
                buffer_length_index: c.refresh_contract_parameters.buffer_length_index,
                buffer_length: c.refresh_contract_parameters.buffer_length,
                max_deviation_percent_index: c
                    .refresh_contract_parameters
                    .max_deviation_percent_index,
                max_deviation_percent: c.refresh_contract_parameters.max_deviation_percent,
                epoch_length_index: c.refresh_contract_parameters.epoch_length_index,
                epoch_length: c.refresh_contract_parameters.epoch_length,
            })?;
        let update_contract_parameters = UpdateContractParameters::build_with(
            base16::decode(c.update_contract_parameters.ergo_tree_bytes.as_str())?,
            c.update_contract_parameters.pool_nft_index,
            c.update_contract_parameters.ballot_token_index,
            c.update_contract_parameters.min_votes_index,
            c.update_contract_parameters.min_votes,
        )?;
        let ballot_contract_parameters = BallotContractParameters::build_with(
            base16::decode(c.ballot_contract_parameters.ergo_tree_bytes.as_str())?,
            c.ballot_contract_parameters.min_storage_rent_index,
            c.ballot_contract_parameters.min_storage_rent.try_into()?,
            c.ballot_contract_parameters.update_nft_index,
        )?;
        let oracle_contract_parameters = OracleContractParameters::build_with(
            base16::decode(c.oracle_contract_parameters.ergo_tree_bytes.as_str())?,
            c.oracle_contract_parameters.pool_nft_index,
            c.oracle_contract_parameters.min_storage_rent_index,
            c.oracle_contract_parameters.min_storage_rent.try_into()?,
        )?;

        Ok(BootstrapConfig {
            oracle_contract_parameters,
            pool_contract_parameters,
            refresh_contract_parameters,
            update_contract_parameters,
            ballot_contract_parameters,
            tokens_to_mint: c.tokens_to_mint,
            data_point_source: c.data_point_source,
        })
    }
}

#[derive(Debug, Clone, Serialize, Deserialize)]
pub struct OracleContractParametersSerde {
    ergo_tree_bytes: String,
    pool_nft_index: usize,
    min_storage_rent_index: usize,
    min_storage_rent: u64,
}

impl From<OracleContractParameters> for OracleContractParametersSerde {
    fn from(p: OracleContractParameters) -> Self {
        OracleContractParametersSerde {
            ergo_tree_bytes: base16::encode_lower(p.ergo_tree_bytes().as_slice()),
            pool_nft_index: p.pool_nft_index,
            min_storage_rent_index: p.min_storage_rent_index,
            min_storage_rent: *p.min_storage_rent.as_u64(),
        }
    }
}

#[derive(Debug, Clone, Serialize, Deserialize)]
struct PoolContractParametersSerde {
    ergo_tree_bytes: String,
    refresh_nft_index: usize,
    update_nft_index: usize,
}

impl From<PoolContractParameters> for PoolContractParametersSerde {
    fn from(p: PoolContractParameters) -> Self {
        PoolContractParametersSerde {
            ergo_tree_bytes: base16::encode_lower(p.ergo_tree_bytes().as_slice()),
            refresh_nft_index: p.refresh_nft_index(),
            update_nft_index: p.update_nft_index(),
        }
    }
}

#[derive(Debug, Clone, Serialize, Deserialize)]
struct RefreshContractParametersSerde {
    ergo_tree_bytes: String,
    pool_nft_index: usize,
    oracle_token_id_index: usize,
    min_data_points_index: usize,
    min_data_points: i32,
    buffer_length_index: usize,
    buffer_length: i32,
    max_deviation_percent_index: usize,
    max_deviation_percent: i32,
    epoch_length_index: usize,
    epoch_length: EpochLength,
}

impl From<RefreshContractParameters> for RefreshContractParametersSerde {
    fn from(p: RefreshContractParameters) -> Self {
        RefreshContractParametersSerde {
            ergo_tree_bytes: base16::encode_lower(p.ergo_tree_bytes().as_slice()),
            pool_nft_index: p.pool_nft_index(),
            oracle_token_id_index: p.oracle_token_id_index(),
            min_data_points_index: p.min_data_points_index(),
            min_data_points: p.min_data_points(),
            buffer_length_index: p.buffer_length_index(),
            buffer_length: p.buffer_length(),
            max_deviation_percent_index: p.max_deviation_percent_index(),
            max_deviation_percent: p.max_deviation_percent(),
            epoch_length_index: p.epoch_length_index(),
            epoch_length: p.epoch_length(),
        }
    }
}

#[derive(Debug, Clone, Serialize, Deserialize)]
struct BallotContractParametersSerde {
    ergo_tree_bytes: String,
    min_storage_rent_index: usize,
    min_storage_rent: u64,
    update_nft_index: usize,
}

impl From<BallotContractParameters> for BallotContractParametersSerde {
    fn from(c: BallotContractParameters) -> Self {
        BallotContractParametersSerde {
            ergo_tree_bytes: base16::encode_lower(c.ergo_tree_bytes().as_slice()),
            min_storage_rent_index: c.min_storage_rent_index(),
            min_storage_rent: *c.min_storage_rent().as_u64(),
            update_nft_index: c.update_nft_index(),
        }
    }
}

/// Used to (de)serialize `OracleContractParameters` instance.
#[derive(Debug, Clone, Serialize, Deserialize)]
struct UpdateContractParametersSerde {
    ergo_tree_bytes: String,
    pool_nft_index: usize,
    ballot_token_index: usize,
    min_votes_index: usize,
    min_votes: u64,
}

impl From<UpdateContractParameters> for UpdateContractParametersSerde {
    fn from(p: UpdateContractParameters) -> Self {
        UpdateContractParametersSerde {
            ergo_tree_bytes: base16::encode_lower(p.ergo_tree_bytes().as_slice()),
            pool_nft_index: p.pool_nft_index(),
            ballot_token_index: p.ballot_token_index(),
            min_votes_index: p.min_votes_index(),
            min_votes: p.min_votes(),
        }
    }
}

#[derive(Clone, Deserialize)]
pub struct UpdateBootstrapConfigSerde {
    pool_contract_parameters: Option<PoolContractParametersSerde>,
    refresh_contract_parameters: Option<RefreshContractParametersSerde>,
    update_contract_parameters: Option<UpdateContractParametersSerde>,
    tokens_to_mint: UpdateTokensToMint,
}

impl TryFrom<UpdateBootstrapConfigSerde> for UpdateBootstrapConfig {
    type Error = SerdeConversionError;
    fn try_from(
        config_serde: UpdateBootstrapConfigSerde,
    ) -> Result<UpdateBootstrapConfig, Self::Error> {
        let pool_contract_parameters = if let Some(c) = config_serde.pool_contract_parameters {
            Some(PoolContractParameters::checked_load(
                base16::decode(c.ergo_tree_bytes.as_str())?,
                c.refresh_nft_index,
                c.update_nft_index,
            )?)
        } else {
            None
        };

        let refresh_contract_parameters = if let Some(c) = config_serde.refresh_contract_parameters
        {
            Some(RefreshContractParameters::build_with(
                RefreshContractParametersInputs {
                    ergo_tree_bytes: base16::decode(c.ergo_tree_bytes.as_str())?,
                    pool_nft_index: c.pool_nft_index,
                    oracle_token_id_index: c.oracle_token_id_index,
                    min_data_points_index: c.min_data_points_index,
                    min_data_points: c.min_data_points,
                    buffer_length_index: c.buffer_length_index,
                    buffer_length: c.buffer_length,
                    max_deviation_percent_index: c.max_deviation_percent_index,
                    max_deviation_percent: c.max_deviation_percent,
                    epoch_length_index: c.epoch_length_index,
                    epoch_length: c.epoch_length,
                },
            )?)
        } else {
            None
        };

        let update_contract_parameters = if let Some(c) = config_serde.update_contract_parameters {
            Some(UpdateContractParameters::build_with(
                base16::decode(c.ergo_tree_bytes.as_str())?,
                c.pool_nft_index,
                c.ballot_token_index,
                c.min_votes_index,
                c.min_votes,
            )?)
        } else {
            None
        };

        Ok(UpdateBootstrapConfig {
            pool_contract_parameters,
            refresh_contract_parameters,
            update_contract_parameters,
            tokens_to_mint: config_serde.tokens_to_mint,
        })
    }
}

pub(crate) fn token_id_as_base16_string<S, T: TokenIdKind>(
    value: &T,
    serializer: S,
) -> Result<S::Ok, S::Error>
where
    S: serde::Serializer,
{
    serializer.serialize_str(&String::from(value.token_id()))
}

pub(crate) fn token_id_from_base16<'de, D, T: TokenIdKind>(deserializer: D) -> Result<T, D::Error>
where
    D: serde::de::Deserializer<'de>,
{
    // Interesting fact: `s` can't be of type `&str` otherwise we get the following error at
    // runtime:
    //   "invalid type: string ..., expected a borrowed string"
    let s: String = serde::de::Deserialize::deserialize(deserializer)?;
    Ok(T::from_token_id_unchecked(
        Digest32::try_from(s)
            .map_err(serde::de::Error::custom)?
            .into(),
    ))
}<|MERGE_RESOLUTION|>--- conflicted
+++ resolved
@@ -30,13 +30,9 @@
         update::{UpdateContractParameters, UpdateContractParametersError},
     },
     datapoint_source::PredefinedDataPointSource,
-<<<<<<< HEAD
-    oracle_config::{OracleConfig, OracleConfigError, TokenIds},
-    oracle_types::{BlockHeight, EpochLength},
-=======
+    oracle_types::EpochLength,
     pool_config::{PoolConfig, PoolConfigError, TokenIds},
     spec_token::TokenIdKind,
->>>>>>> 4e2385d8
 };
 
 #[derive(Debug, Clone, Deserialize, Serialize)]
@@ -48,10 +44,6 @@
     update_contract_parameters: UpdateContractParametersSerde,
     ballot_contract_parameters: BallotContractParametersSerde,
     token_ids: TokenIds,
-<<<<<<< HEAD
-    rescan_height: BlockHeight,
-=======
->>>>>>> 4e2385d8
 }
 
 #[derive(Debug, Error, From)]

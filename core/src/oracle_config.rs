--- conflicted
+++ resolved
@@ -4,11 +4,6 @@
     path::{Path, PathBuf},
 };
 
-<<<<<<< HEAD
-use crate::datapoint_source::{DataPointSource, ExternalScript};
-
-=======
->>>>>>> 80c0ed11
 use ergo_lib::{
     ergotree_ir::chain::address::NetworkAddress,
     ergotree_ir::chain::{address::AddressEncoder, ergo_box::box_value::BoxValue},
